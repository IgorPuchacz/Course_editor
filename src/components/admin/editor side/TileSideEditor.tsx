import React from 'react';
import {
  Plus,
  Trash2,
  Type,
  X,
  Image as ImageIcon,
  Eye,
  HelpCircle,
  Code,
  ArrowUpDown,
  Puzzle,
<<<<<<< HEAD
  FileText
=======
  Link2
>>>>>>> 8462733a
} from 'lucide-react';
import {
  TextTile,
  ImageTile,
  LessonTile,
  ProgrammingTile,
  SequencingTile,
  QuizTile,
  BlanksTile,
<<<<<<< HEAD
  OpenTile
=======
  GeneralTile
>>>>>>> 8462733a
} from '../../../types/lessonEditor.ts';
import { ImageUploadComponent } from './ImageUploadComponent.tsx';
import { ImagePositionControl } from './ImagePositionControl.tsx';
import { SequencingEditor } from './SequencingEditor.tsx';
import { extractPlaceholdersFromTemplate } from '../../../utils/blanks.ts';

interface TileSideEditorProps {
  tile: LessonTile | undefined;
  onUpdateTile: (tileId: string, updates: Partial<LessonTile>) => void;
  onSelectTile?: (tileId: string | null) => void;
  isTesting?: boolean;
  onToggleTesting?: (tileId: string) => void;
}

export const TileSideEditor: React.FC<TileSideEditorProps> = ({
  tile,
  onUpdateTile,
  onSelectTile,
  isTesting = false,
  onToggleTesting
}) => {

  if (!tile) {
    return (
      <div className="h-full flex flex-col items-center justify-center p-6 text-center">
        <div className="w-16 h-16 bg-gray-100 rounded-full flex items-center justify-center mb-4">
          <Type className="w-8 h-8 text-gray-400" />
        </div>
        <h3 className="text-lg font-medium text-gray-900 mb-2">
          Brak wybranego kafelka
        </h3>
        <p className="text-sm text-gray-600 mb-4">
          Ten panel powinien wyświetlać paletę kafelków
        </p>
      </div>
    );
  }

  // Auto-scale image to fit container when new image is selected
  const handleImageSelectWithAutoScale = (url: string, file?: File, shouldAutoScale?: boolean) => {
    console.log('Image selected:', url, 'shouldAutoScale:', shouldAutoScale);
    
    // Update the image URL first
    handleContentUpdate('url', url);
    
    // If this is a new upload/selection, auto-scale to fit
    if (shouldAutoScale && tile.type === 'image') {
      // Load the image to get its natural dimensions
      const img = new Image();
      img.onload = () => {
        const containerWidth = tile.size.width;
        const containerHeight = tile.size.height;
        
        // Calculate scale to fit (use the more restrictive dimension)
        const scaleX = containerWidth / img.naturalWidth;
        const scaleY = containerHeight / img.naturalHeight;
        const fitScale = Math.min(scaleX, scaleY);
        
        console.log('Auto-scaling image:', {
          naturalSize: { width: img.naturalWidth, height: img.naturalHeight },
          containerSize: { width: containerWidth, height: containerHeight },
          calculatedScale: fitScale
        });
        
        // Center the image and apply fit scale
        const scaledWidth = img.naturalWidth * fitScale;
        const scaledHeight = img.naturalHeight * fitScale;
        const centerX = (containerWidth - scaledWidth) / 2;
        const centerY = (containerHeight - scaledHeight) / 2;

        // Update position and scale (clamp position to non-positive values)
        handleContentUpdate('position', { x: Math.min(0, centerX), y: Math.min(0, centerY) });
        handleContentUpdate('scale', fitScale);
      };
      img.onerror = (error) => {
        console.error('Error loading image for auto-scaling:', error);
        // Fallback to default positioning if image fails to load
        handleContentUpdate('position', { x: 0, y: 0 });
        handleContentUpdate('scale', 1);
      };
      img.src = url;
    }
  };

  const getTileIcon = () => {
    switch (tile.type) {
      case 'text': return Type;
      case 'image': return ImageIcon;
      case 'visualization': return Eye;
      case 'quiz': return HelpCircle;
      case 'programming': return Code;
      case 'sequencing': return ArrowUpDown;
      case 'blanks': return Puzzle;
<<<<<<< HEAD
      case 'open': return FileText;
=======
      case 'general': return Link2;
>>>>>>> 8462733a
      default: return Type;
    }
  };

  const handleContentUpdate = (field: string, value: any) => {
    const updates = {
      content: {
        ...tile.content,
        [field]: value
      },
      updated_at: new Date().toISOString()
    };
    
    console.log('Updating image tile content:', field, value, updates);
    onUpdateTile(tile.id, updates);
  };

  const renderContentEditor = () => {
    switch (tile.type) {

      case 'text':
        { const textTile = tile as TextTile;
        return (
            <div className="space-y-6">

              {/* Background Color */}
              <div>
                <label className="block text-sm font-medium text-gray-700 mb-3">Kolor tła kafelka</label>
                <input
                    type="color"
                    value={textTile.content.backgroundColor}
                    onChange={(e) => handleContentUpdate('backgroundColor', e.target.value)}
                    className="w-full h-12 border border-gray-300 rounded-lg cursor-pointer"
                />
              </div>

              {/* Border Toggle */}
              <div>
                <label className="flex items-center space-x-3 p-4 bg-gray-50 rounded-lg">
                  <input
                      type="checkbox"
                      checked={textTile.content.showBorder}
                      onChange={(e) => handleContentUpdate('showBorder', e.target.checked)}
                      className="w-5 h-5 text-blue-600"
                  />
                  <div>
                    <span className="text-sm font-medium text-gray-900">Pokaż obramowanie kafelka</span>
                    <p className="text-xs text-gray-600 mt-1">
                      Gdy wyłączone, tekst wtopi się w tło bez wizualnej ramki
                    </p>
                  </div>
                </label>
              </div>
            </div>
        ); }

      case 'image': {
        const imageTile = tile as ImageTile;
        return (
            <div className="space-y-4">
              {/* Image Selection */}
              <ImageUploadComponent
                  currentUrl={imageTile.content.url}
                  onImageSelect={handleImageSelectWithAutoScale}
              />

              {/* Image Positioning - only show if image is loaded */}
              {imageTile.content.url && (
                  <ImagePositionControl
                      imageUrl={imageTile.content.url}
                      position={imageTile.content.position || {x: 0, y: 0}}
                      scale={imageTile.content.scale || 1}
                      onPositionChange={(position) => handleContentUpdate('position', position)}
                      onScaleChange={(scale) => handleContentUpdate('scale', scale)}
                      containerWidth={tile.size.width}
                      containerHeight={tile.size.height}
                  />
              )}

              <div>
                <label className="block text-sm font-medium text-gray-700 mb-2">
                  Tekst alternatywny
                </label>
                <input
                    type="text"
                    value={imageTile.content.alt}
                    onChange={(e) => handleContentUpdate('alt', e.target.value)}
                    className="w-full px-3 py-2 border border-gray-300 rounded-lg focus:ring-2 focus:ring-blue-500 focus:border-transparent text-sm"
                    placeholder="Opis obrazu"
                />
              </div>
              <div>
                <label className="block text-sm font-medium text-gray-700 mb-2">
                  Podpis (opcjonalny)
                </label>
                <input
                    type="text"
                    value={imageTile.content.caption || ''}
                    onChange={(e) => handleContentUpdate('caption', e.target.value)}
                    className="w-full px-3 py-2 border border-gray-300 rounded-lg focus:ring-2 focus:ring-blue-500 focus:border-transparent text-sm"
                    placeholder="Podpis pod obrazem"
                />
              </div>
            </div>
        );
      }

      case 'programming': {
        const programmingTile = tile as ProgrammingTile;
        return (
          <div className="space-y-6">
            {/* Background Color */}
            <div>
              <label className="block text-sm font-medium text-gray-700 mb-3">Kolor tła</label>
              <input
                type="color"
                value={programmingTile.content.backgroundColor}
                onChange={(e) => handleContentUpdate('backgroundColor', e.target.value)}
                className="w-full h-12 border border-gray-300 rounded-lg cursor-pointer"
              />
            </div>

            {/* Starting Code */}
            <div>
              <label className="block text-sm font-medium text-gray-700 mb-2">
                Kod początkowy
              </label>
              <p className="text-xs text-gray-600 mb-2">
                Kod niemodyfikowalny dla ucznia
              </p>
              <textarea
                value={programmingTile.content.startingCode || ''}
                onChange={(e) => handleContentUpdate('startingCode', e.target.value)}
                className="w-full px-3 py-2 border border-gray-300 rounded-lg focus:ring-2 focus:ring-blue-500 focus:border-transparent text-sm font-mono resize-vertical"
                rows={4}
                placeholder="np. value1 = 23&#10;value2 = ['abc', 'def', 'ghi']"
                style={{ fontFamily: "'JetBrains Mono', 'Monaco', 'Menlo', 'Ubuntu Mono', monospace" }}
              />
            </div>

            {/* Ending Code */}
            <div>
              <label className="block text-sm font-medium text-gray-700 mb-2">
                Kod końcowy
              </label>
              <p className="text-xs text-gray-600 mb-2">
                Kod niemodyfikowalny dla ucznia
              </p>
              <textarea
                value={programmingTile.content.endingCode || ''}
                onChange={(e) => handleContentUpdate('endingCode', e.target.value)}
                className="w-full px-3 py-2 border border-gray-300 rounded-lg focus:ring-2 focus:ring-blue-500 focus:border-transparent text-sm font-mono resize-vertical"
                rows={4}
                placeholder="np. print(value1, value2)"
                style={{ fontFamily: "'JetBrains Mono', 'Monaco', 'Menlo', 'Ubuntu Mono', monospace" }}
              />
            </div>
          </div>
        );
      }

      case 'sequencing': {
        const sequencingTile = tile as SequencingTile;
        return (
          <SequencingEditor
            tile={sequencingTile}
            onUpdateTile={onUpdateTile}
            isTesting={isTesting}
            onToggleTesting={onToggleTesting}
          />
        );
      }

      case 'blanks': {
        const blanksTile = tile as BlanksTile;

        const updateContent = (updates: Partial<BlanksTile['content']>) => {
          onUpdateTile(tile.id, {
            content: {
              ...blanksTile.content,
              ...updates
            },
            updated_at: new Date().toISOString()
          });
        };

        const handleTemplateChange = (value: string) => {
          const placeholders = extractPlaceholdersFromTemplate(value);
          const autoOptions = placeholders.map(({ optionId, answerText }) => ({
            id: optionId,
            text: answerText,
            isAuto: true as const
          }));

          const blanks = placeholders.map(({ blankId, optionId }) => ({
            id: blankId,
            correctOptionId: optionId
          }));

          const distractors = blanksTile.content.options.filter(option => option.isAuto !== true);

          updateContent({
            textTemplate: value,
            blanks,
            options: [...autoOptions, ...distractors]
          });
        };

        const handleDistractorTextChange = (optionId: string, value: string) => {
          const options = blanksTile.content.options.map(option => {
            if (option.id !== optionId) {
              return option;
            }

            if (option.isAuto === true) {
              return option;
            }

            return { ...option, text: value };
          });

          updateContent({ options });
        };

        const handleAddDistractor = () => {
          const autoOptions = blanksTile.content.options.filter(option => option.isAuto === true);
          const distractors = blanksTile.content.options.filter(option => option.isAuto !== true);
          const newOptionId = `distractor-${Date.now().toString(36)}-${Math.random().toString(36).slice(2, 6)}`;
          const options = [
            ...autoOptions,
            ...distractors,
            {
              id: newOptionId,
              text: `Nowe wyrażenie ${distractors.length + 1}`,
              isAuto: false as const
            }
          ];
          updateContent({ options });
        };

        const handleRemoveDistractor = (optionId: string) => {
          const options = blanksTile.content.options.filter(option => option.id !== optionId || option.isAuto === true);
          updateContent({ options });
        };

        const autoOptions = blanksTile.content.options.filter(option => option.isAuto === true);
        const distractorOptions = blanksTile.content.options.filter(option => option.isAuto !== true);

        return (
          <div className="space-y-6">
            <div className="grid grid-cols-1 gap-4">
              <div>
                <label className="block text-sm font-medium text-gray-700 mb-3">Kolor akcentu</label>
                <input
                  type="color"
                  value={blanksTile.content.backgroundColor}
                  onChange={(e) => updateContent({ backgroundColor: e.target.value })}
                  className="w-full h-12 border border-gray-300 rounded-lg cursor-pointer"
                />
              </div>
            </div>

            <div>
              <label className="block text-sm font-medium text-gray-700 mb-2">Tekst z lukami</label>
              <p className="text-xs text-gray-600 mb-2">
                Wstaw poprawne odpowiedzi w podw&oacute;jnych nawiasach klamrowych, np. <code className="bg-gray-100 px-1 py-0.5 rounded">{'{{Warszawa}}'}</code>.
              </p>
              <textarea
                value={blanksTile.content.textTemplate}
                onChange={(e) => handleTemplateChange(e.target.value)}
                rows={4}
                className="w-full px-3 py-2 border border-gray-300 rounded-lg focus:ring-2 focus:ring-blue-500 focus:border-transparent text-sm"
                placeholder="Tekst zadania z lukami"
              />
            </div>

            <div className="space-y-6">
              <div className="space-y-4">
                <div className="flex items-center justify-between">
                  <h4 className="text-sm font-semibold text-gray-900">Słowa Zapychacze</h4>
                  <button
                    type="button"
                    onClick={handleAddDistractor}
                    className="inline-flex items-center gap-2 px-3 py-2 rounded-lg bg-blue-50 text-blue-600 text-sm font-medium hover:bg-blue-100 transition"
                  >
                    <Plus className="w-4 h-4" />
                    Dodaj
                  </button>
                </div>

                {distractorOptions.length === 0 ? (
                  <p className="text-sm text-gray-600">
                    Dodaj dodatkowe słowa lub wyrażenia, które utrudnią zadanie uczniowi.
                  </p>
                ) : (
                    <div className="space-y-3">
                      {distractorOptions.map(option => (
                          <div
                              key={option.id}
                              className="border border-gray-200 rounded-xl p-4 bg-gray-50 space-y-3"
                          >
                            <div className="flex items-center gap-2">
                              <input
                                  type="text"
                                  value={option.text}
                                  onChange={(e) =>
                                      handleDistractorTextChange(option.id, e.target.value)
                                  }
                                  className="flex-1 px-3 py-2 border border-gray-300 rounded-lg focus:ring-2 focus:ring-blue-500 focus:border-transparent text-sm"
                                  placeholder="Treść zapychacza"
                              />
                              <button
                                  type="button"
                                  onClick={() => handleRemoveDistractor(option.id)}
                                  className="inline-flex items-center justify-center text-rose-600 hover:bg-rose-50 p-2 rounded-lg"
                              >
                                <Trash2 className="w-4 h-4" />
                              </button>
                            </div>
                          </div>
                      ))}
                    </div>

                )}
              </div>
            </div>
          </div>
        );
      }

<<<<<<< HEAD
      case 'open': {
        const openTile = tile as OpenTile;

        const updateContent = (updates: Partial<OpenTile['content']>) => {
          onUpdateTile(tile.id, {
            content: {
              ...openTile.content,
=======
      case 'general': {
        const generalTile = tile as GeneralTile;

        const updateContent = (updates: Partial<GeneralTile['content']>) => {
          onUpdateTile(tile.id, {
            content: {
              ...generalTile.content,
>>>>>>> 8462733a
              ...updates
            },
            updated_at: new Date().toISOString()
          });
        };

<<<<<<< HEAD
        const handleAttachmentChange = (
          attachmentId: string,
          field: 'name' | 'description' | 'url',
          value: string
        ) => {
          const attachments = (openTile.content.attachments ?? []).map(attachment =>
            attachment.id === attachmentId
              ? {
                  ...attachment,
                  [field]: value
                }
              : attachment
          );

          updateContent({ attachments });
        };

        const handleAddAttachment = () => {
          const attachments = openTile.content.attachments ?? [];
          const newAttachmentId = `attachment-${Date.now().toString(36)}-${Math.random().toString(36).slice(2, 6)}`;
          updateContent({
            attachments: [
              ...attachments,
              {
                id: newAttachmentId,
                name: `Nowy plik ${attachments.length + 1}`,
                description: '',
                url: ''
              }
            ]
          });
        };

        const handleRemoveAttachment = (attachmentId: string) => {
          const attachments = (openTile.content.attachments ?? []).filter(
            attachment => attachment.id !== attachmentId
          );

          updateContent({ attachments });
        };

        const attachments = openTile.content.attachments ?? [];

=======
        const handlePairChange = (pairId: string, field: 'left' | 'right', value: string) => {
          const pairs = generalTile.content.pairs.map(pair =>
            pair.id === pairId ? { ...pair, [field]: value } : pair
          );
          updateContent({ pairs });
        };

        const handleAddPair = () => {
          const newPairId = `pair-${Date.now().toString(36)}-${Math.random().toString(36).slice(2, 6)}`;
          const pairs = [
            ...generalTile.content.pairs,
            {
              id: newPairId,
              left: `Lewy element ${generalTile.content.pairs.length + 1}`,
              right: `Prawy element ${generalTile.content.pairs.length + 1}`
            }
          ];
          updateContent({ pairs });
        };

        const handleRemovePair = (pairId: string) => {
          const pairs = generalTile.content.pairs.filter(pair => pair.id !== pairId);
          updateContent({ pairs });
        };

>>>>>>> 8462733a
        return (
          <div className="space-y-6">
            <div>
              <label className="block text-sm font-medium text-gray-700 mb-3">Kolor akcentu</label>
              <input
                type="color"
<<<<<<< HEAD
                value={openTile.content.backgroundColor}
=======
                value={generalTile.content.backgroundColor}
>>>>>>> 8462733a
                onChange={(e) => updateContent({ backgroundColor: e.target.value })}
                className="w-full h-12 border border-gray-300 rounded-lg cursor-pointer"
              />
            </div>

<<<<<<< HEAD
            <div>
              <label className="block text-sm font-medium text-gray-700 mb-2">Oczekiwany format odpowiedzi</label>
              <p className="text-xs text-gray-600 mb-2">
                Ten tekst zostanie wyświetlony edytorowi obok pola odpowiedzi, aby wiedział jakiego formatu oczekujesz.
              </p>
              <textarea
                value={openTile.content.expectedFormat}
                onChange={(e) => updateContent({ expectedFormat: e.target.value })}
                className="w-full px-3 py-2 border border-gray-300 rounded-lg focus:ring-2 focus:ring-blue-500 focus:border-transparent text-sm"
                rows={3}
                placeholder="np. ['napis1', 'napis2', 'napis3']"
              />
            </div>

            <div className="space-y-4">
              <div className="flex items-center justify-between">
                <h4 className="text-sm font-semibold text-gray-900">Pliki do pobrania (opcjonalne)</h4>
                <button
                  type="button"
                  onClick={handleAddAttachment}
                  className="inline-flex items-center gap-2 px-3 py-2 rounded-lg bg-blue-50 text-blue-600 text-sm font-medium hover:bg-blue-100 transition"
                >
                  <Plus className="w-4 h-4" />
                  Dodaj plik
                </button>
              </div>

              {attachments.length === 0 ? (
                <p className="text-sm text-gray-600">
                  Dodaj pliki, które uczeń będzie mógł pobrać przed rozwiązaniem zadania.
                </p>
              ) : (
                <div className="space-y-3">
                  {attachments.map(attachment => (
                    <div
                      key={attachment.id}
                      className="border border-gray-200 rounded-xl p-4 bg-gray-50 space-y-3"
                    >
                      <div className="grid grid-cols-1 gap-3">
                        <div>
                          <label className="block text-xs font-medium text-gray-600 mb-1">Nazwa pliku</label>
                          <input
                            type="text"
                            value={attachment.name}
                            onChange={(e) => handleAttachmentChange(attachment.id, 'name', e.target.value)}
                            className="w-full px-3 py-2 border border-gray-300 rounded-lg focus:ring-2 focus:ring-blue-500 focus:border-transparent text-sm"
                            placeholder="np. instrukcja.pdf"
                          />
                        </div>
                        <div>
                          <label className="block text-xs font-medium text-gray-600 mb-1">Opis (opcjonalny)</label>
                          <textarea
                            value={attachment.description || ''}
                            onChange={(e) => handleAttachmentChange(attachment.id, 'description', e.target.value)}
                            className="w-full px-3 py-2 border border-gray-300 rounded-lg focus:ring-2 focus:ring-blue-500 focus:border-transparent text-sm"
                            rows={2}
                            placeholder="Krótki opis zawartości pliku"
                          />
                        </div>
                        <div>
                          <label className="block text-xs font-medium text-gray-600 mb-1">Adres URL (opcjonalny)</label>
                          <input
                            type="url"
                            value={attachment.url || ''}
                            onChange={(e) => handleAttachmentChange(attachment.id, 'url', e.target.value)}
                            className="w-full px-3 py-2 border border-gray-300 rounded-lg focus:ring-2 focus:ring-blue-500 focus:border-transparent text-sm"
                            placeholder="https://example.com/pliki/instrukcja.pdf"
                          />
                        </div>
                      </div>

                      <div className="flex justify-end">
                        <button
                          type="button"
                          onClick={() => handleRemoveAttachment(attachment.id)}
                          className="inline-flex items-center gap-1 text-rose-600 hover:bg-rose-50 px-3 py-2 rounded-lg text-sm"
                        >
                          <Trash2 className="w-4 h-4" />
                          Usuń
                        </button>
                      </div>
=======
            <div className="space-y-4">
              <div className="flex items-center justify-between">
                <h4 className="text-sm font-semibold text-gray-900">Pary do dopasowania</h4>
                <button
                  type="button"
                  onClick={handleAddPair}
                  className="inline-flex items-center gap-2 px-3 py-2 rounded-lg bg-blue-50 text-blue-600 text-sm font-medium hover:bg-blue-100 transition"
                >
                  <Plus className="w-4 h-4" />
                  Dodaj parę
                </button>
              </div>

              {generalTile.content.pairs.length === 0 ? (
                <p className="text-sm text-gray-600">
                  Dodaj co najmniej jedną parę elementów, które uczniowie będą musieli połączyć.
                </p>
              ) : (
                <div className="space-y-3">
                  {generalTile.content.pairs.map((pair, index) => (
                    <div
                      key={pair.id}
                      className="border border-gray-200 rounded-xl p-4 bg-gray-50 space-y-4"
                    >
                      <div className="flex items-center justify-between">
                        <span className="text-xs font-semibold uppercase tracking-wider text-gray-500">
                          Para {index + 1}
                        </span>
                        <button
                          type="button"
                          onClick={() => handleRemovePair(pair.id)}
                          className="inline-flex items-center justify-center text-rose-600 hover:bg-rose-50 p-2 rounded-lg"
                          aria-label={`Usuń parę ${index + 1}`}
                        >
                          <Trash2 className="w-4 h-4" />
                        </button>
                      </div>

                      <div className="grid grid-cols-1 gap-3 sm:grid-cols-2">
                        <div className="space-y-2">
                          <label className="text-xs font-medium text-gray-600 uppercase tracking-wide">
                            Element z lewej kolumny
                          </label>
                          <input
                            type="text"
                            value={pair.left}
                            onChange={(e) => handlePairChange(pair.id, 'left', e.target.value)}
                            className="w-full px-3 py-2 border border-gray-300 rounded-lg focus:ring-2 focus:ring-blue-500 focus:border-transparent text-sm"
                            placeholder="Treść z lewej kolumny"
                          />
                        </div>
                        <div className="space-y-2">
                          <label className="text-xs font-medium text-gray-600 uppercase tracking-wide">
                            Dopasowanie w prawej kolumnie
                          </label>
                          <input
                            type="text"
                            value={pair.right}
                            onChange={(e) => handlePairChange(pair.id, 'right', e.target.value)}
                            className="w-full px-3 py-2 border border-gray-300 rounded-lg focus:ring-2 focus:ring-blue-500 focus:border-transparent text-sm"
                            placeholder="Treść z prawej kolumny"
                          />
                        </div>
                      </div>
>>>>>>> 8462733a
                    </div>
                  ))}
                </div>
              )}
            </div>
<<<<<<< HEAD

            <div className="space-y-3">
              <label className="block text-sm font-medium text-gray-700">Poprawna odpowiedź</label>
              <p className="text-xs text-gray-600">
                Ten tekst zostanie użyty do walidacji. Zadbaj, by format odpowiedzi zgadzał się z instrukcją.
              </p>
              <textarea
                value={openTile.content.correctAnswer ?? ''}
                onChange={(e) => updateContent({ correctAnswer: e.target.value })}
                className="w-full px-3 py-2 border border-gray-300 rounded-lg focus:ring-2 focus:ring-blue-500 focus:border-transparent text-sm"
                rows={4}
                placeholder="np. ['napis1', 'napis2', 'napis3']"
              />

              <div className="flex flex-wrap gap-3">
                <button
                  type="button"
                  onClick={() => updateContent({ ignoreCase: !openTile.content.ignoreCase })}
                  className={`inline-flex items-center gap-2 px-3 py-2 rounded-lg border text-sm font-medium transition ${
                    openTile.content.ignoreCase
                      ? 'border-blue-500 bg-blue-50 text-blue-600 shadow-sm'
                      : 'border-gray-200 text-gray-700 hover:border-gray-300 hover:bg-gray-50'
                  }`}
                >
                  {(openTile.content.ignoreCase ?? false)
                    ? 'Ignoruj wielkość liter'
                    : 'Rozróżniaj wielkość liter'}
                </button>

                <button
                  type="button"
                  onClick={() => updateContent({ ignoreWhitespace: !openTile.content.ignoreWhitespace })}
                  className={`inline-flex items-center gap-2 px-3 py-2 rounded-lg border text-sm font-medium transition ${
                    openTile.content.ignoreWhitespace
                      ? 'border-blue-500 bg-blue-50 text-blue-600 shadow-sm'
                      : 'border-gray-200 text-gray-700 hover:border-gray-300 hover:bg-gray-50'
                  }`}
                >
                  {(openTile.content.ignoreWhitespace ?? false)
                    ? 'Ignoruj białe znaki'
                    : 'Uwzględniaj białe znaki'}
                </button>
              </div>
            </div>
=======
>>>>>>> 8462733a
          </div>
        );
      }

      case 'quiz': {
        const quizTile = tile as QuizTile;

        const updateAnswers = (answers: QuizTile['content']['answers']) => {
          onUpdateTile(tile.id, {
            content: {
              ...quizTile.content,
              answers
            },
            updated_at: new Date().toISOString()
          });
        };

        const handleAnswerTextChange = (index: number, value: string) => {
          const answers = quizTile.content.answers.map((answer, idx) =>
            idx === index ? { ...answer, text: value } : answer
          );
          updateAnswers(answers);
        };

        const handleAnswerCorrectToggle = (index: number, checked: boolean) => {
          let answers: QuizTile['content']['answers'];

          if (quizTile.content.multipleCorrect) {
            answers = quizTile.content.answers.map((answer, idx) =>
              idx === index ? { ...answer, isCorrect: checked } : answer
            );
          } else {
            answers = quizTile.content.answers.map((answer, idx) => ({
              ...answer,
              isCorrect: idx === index ? checked : false
            }));
          }

          updateAnswers(answers);
        };

        const handleAddAnswer = () => {
          const newAnswers = [
            ...quizTile.content.answers,
            { text: `Nowa odpowiedź ${quizTile.content.answers.length + 1}`, isCorrect: false }
          ];
          updateAnswers(newAnswers);
        };

        const handleRemoveAnswer = (index: number) => {
          if (quizTile.content.answers.length <= 2) return;

          const newAnswers = quizTile.content.answers.filter((_, idx) => idx !== index);
          updateAnswers(newAnswers);
        };

        const handleModeChange = (multiple: boolean) => {
          if (!multiple) {
            const firstCorrectIndex = quizTile.content.answers.findIndex((answer) => answer.isCorrect);
            const answers = quizTile.content.answers.map((answer, idx) => ({
              ...answer,
              isCorrect: firstCorrectIndex === -1 ? false : idx === firstCorrectIndex
            }));
            updateAnswers(answers);
          }

          handleContentUpdate('multipleCorrect', multiple);
        };

        return (
          <div className="space-y-6">
            <div>
              <label className="block text-sm font-medium text-gray-700 mb-3">Kolor tła</label>
              <input
                type="color"
                value={quizTile.content.backgroundColor}
                onChange={(e) => handleContentUpdate('backgroundColor', e.target.value)}
                className="w-full h-12 border border-gray-300 rounded-lg cursor-pointer"
              />
            </div>

            <div>
              <label className="block text-sm font-medium text-gray-700 mb-3">Tryb pytania</label>
              <div className="grid grid-cols-2 gap-3">
                <label
                  className={`flex items-center justify-between px-4 py-3 rounded-xl border text-sm font-medium cursor-pointer transition-colors ${
                    quizTile.content.multipleCorrect
                      ? 'border-gray-200 text-gray-600 hover:border-gray-300'
                      : 'border-blue-500 text-blue-600 shadow-sm'
                  }`}
                >
                  <span>Jedna odpowiedź</span>
                  <input
                    type="radio"
                    name={`quiz-mode-${tile.id}`}
                    checked={!quizTile.content.multipleCorrect}
                    onChange={() => handleModeChange(false)}
                    className="text-blue-600 focus:ring-blue-500"
                  />
                </label>
                <label
                  className={`flex items-center justify-between px-4 py-3 rounded-xl border text-sm font-medium cursor-pointer transition-colors ${
                    quizTile.content.multipleCorrect
                      ? 'border-blue-500 text-blue-600 shadow-sm'
                      : 'border-gray-200 text-gray-600 hover:border-gray-300'
                  }`}
                >
                  <span>Wiele odpowiedzi</span>
                  <input
                    type="radio"
                    name={`quiz-mode-${tile.id}`}
                    checked={quizTile.content.multipleCorrect}
                    onChange={() => handleModeChange(true)}
                    className="text-blue-600 focus:ring-blue-500"
                  />
                </label>
              </div>
            </div>

            <div className="space-y-4">
              <div>
              <button
                  type="button"
                  onClick={handleAddAnswer}
                  className="w-full flex items-center justify-center gap-2 px-3 py-2 rounded-lg bg-blue-50 text-blue-600 text-sm font-medium hover:bg-blue-100 transition"
              >
                <Plus className="w-4 h-4" />
                Dodaj odpowiedź
              </button>
            </div>


            <div className="space-y-3">
                {quizTile.content.answers.map((answer, index) => (
                  <div key={index} className="border border-gray-200 rounded-xl p-4 space-y-3 bg-gray-50">
                    <div className="flex items-center gap-3">
                      <label className="flex items-center gap-3 text-sm text-gray-700">
                        <input
                            type={quizTile.content.multipleCorrect ? 'checkbox' : 'radio'}
                            name={quizTile.content.multipleCorrect ? `answer-${tile.id}` : `correct-answer-${tile.id}`}
                            checked={answer.isCorrect}
                            onChange={(e) => handleAnswerCorrectToggle(index, e.target.checked)}
                            className="w-4 h-4 text-blue-600 focus:ring-blue-500"
                        />
                      </label>

                      <input
                          type="text"
                          value={answer.text}
                          onChange={(e) => handleAnswerTextChange(index, e.target.value)}
                          className="flex-1 w-full px-3 py-2 border border-gray-300 rounded-lg focus:ring-2 focus:ring-blue-500 focus:border-transparent text-sm"
                          placeholder={`Treść odpowiedzi ${index + 1}`}
                      />

                      <button
                        type="button"
                        onClick={() => handleRemoveAnswer(index)}
                        disabled={quizTile.content.answers.length <= 2}
                        className={`inline-flex items-center gap-1 text-xs font-medium px-2 py-1 rounded-lg transition ${
                          quizTile.content.answers.length <= 2
                            ? 'text-gray-300 cursor-not-allowed'
                            : 'text-rose-600 hover:bg-rose-50'
                        }`}
                      >
                        <Trash2 className="w-4 h-4" />
                      </button>
                    </div>
                  </div>
                ))}
              </div>
            </div>
          </div>
        );
      }

      default:
        return (
          <div className="text-center text-gray-500 py-8">
            <p>Edytor dla tego typu kafelka nie jest jeszcze dostępny</p>
          </div>
        );
    }
  };

  return (
    <div className="h-full flex flex-col">
      {/* Header */}
      <div className="p-6 border-b border-gray-200">
        <div className="flex items-center justify-between">
          <div className="flex items-center space-x-3">
            <div className="w-10 h-10 bg-blue-100 rounded-lg flex items-center justify-center">
              {React.createElement(getTileIcon(), { className: "w-5 h-5 text-blue-600" })}
            </div>
            <div>
              <h3 className="text-lg font-semibold text-gray-900">Edytor Zadania</h3>
            </div>
          </div>
          <button
            onClick={() => onSelectTile?.(null)}
            className="p-2 text-gray-400 hover:text-gray-600 hover:bg-gray-100 rounded-lg transition-colors"
            title="Zamknij edytor (powrót do dodawania)"
          >
            <X className="w-5 h-5" />
          </button>
        </div>
      </div>

      {/* Properties Panel */}
      <div className="flex-1 overflow-y-auto overscroll-contain p-6 space-y-6">
        {renderContentEditor()}
      </div>
    </div>
  );
};<|MERGE_RESOLUTION|>--- conflicted
+++ resolved
@@ -10,11 +10,8 @@
   Code,
   ArrowUpDown,
   Puzzle,
-<<<<<<< HEAD
-  FileText
-=======
+  FileText,
   Link2
->>>>>>> 8462733a
 } from 'lucide-react';
 import {
   TextTile,
@@ -24,11 +21,8 @@
   SequencingTile,
   QuizTile,
   BlanksTile,
-<<<<<<< HEAD
-  OpenTile
-=======
+  OpenTile,
   GeneralTile
->>>>>>> 8462733a
 } from '../../../types/lessonEditor.ts';
 import { ImageUploadComponent } from './ImageUploadComponent.tsx';
 import { ImagePositionControl } from './ImagePositionControl.tsx';
@@ -122,11 +116,8 @@
       case 'programming': return Code;
       case 'sequencing': return ArrowUpDown;
       case 'blanks': return Puzzle;
-<<<<<<< HEAD
       case 'open': return FileText;
-=======
       case 'general': return Link2;
->>>>>>> 8462733a
       default: return Type;
     }
   };
@@ -457,7 +448,6 @@
         );
       }
 
-<<<<<<< HEAD
       case 'open': {
         const openTile = tile as OpenTile;
 
@@ -465,22 +455,12 @@
           onUpdateTile(tile.id, {
             content: {
               ...openTile.content,
-=======
-      case 'general': {
-        const generalTile = tile as GeneralTile;
-
-        const updateContent = (updates: Partial<GeneralTile['content']>) => {
-          onUpdateTile(tile.id, {
-            content: {
-              ...generalTile.content,
->>>>>>> 8462733a
-              ...updates
+               ...updates
             },
             updated_at: new Date().toISOString()
           });
         };
-
-<<<<<<< HEAD
+        
         const handleAttachmentChange = (
           attachmentId: string,
           field: 'name' | 'description' | 'url',
@@ -523,51 +503,19 @@
         };
 
         const attachments = openTile.content.attachments ?? [];
-
-=======
-        const handlePairChange = (pairId: string, field: 'left' | 'right', value: string) => {
-          const pairs = generalTile.content.pairs.map(pair =>
-            pair.id === pairId ? { ...pair, [field]: value } : pair
-          );
-          updateContent({ pairs });
-        };
-
-        const handleAddPair = () => {
-          const newPairId = `pair-${Date.now().toString(36)}-${Math.random().toString(36).slice(2, 6)}`;
-          const pairs = [
-            ...generalTile.content.pairs,
-            {
-              id: newPairId,
-              left: `Lewy element ${generalTile.content.pairs.length + 1}`,
-              right: `Prawy element ${generalTile.content.pairs.length + 1}`
-            }
-          ];
-          updateContent({ pairs });
-        };
-
-        const handleRemovePair = (pairId: string) => {
-          const pairs = generalTile.content.pairs.filter(pair => pair.id !== pairId);
-          updateContent({ pairs });
-        };
-
->>>>>>> 8462733a
+        
         return (
           <div className="space-y-6">
             <div>
               <label className="block text-sm font-medium text-gray-700 mb-3">Kolor akcentu</label>
               <input
                 type="color"
-<<<<<<< HEAD
                 value={openTile.content.backgroundColor}
-=======
-                value={generalTile.content.backgroundColor}
->>>>>>> 8462733a
                 onChange={(e) => updateContent({ backgroundColor: e.target.value })}
                 className="w-full h-12 border border-gray-300 rounded-lg cursor-pointer"
               />
             </div>
-
-<<<<<<< HEAD
+            
             <div>
               <label className="block text-sm font-medium text-gray-700 mb-2">Oczekiwany format odpowiedzi</label>
               <p className="text-xs text-gray-600 mb-2">
@@ -649,7 +597,109 @@
                           Usuń
                         </button>
                       </div>
-=======
+                      </div>
+                  ))}
+                </div>
+              )}
+            </div>
+            
+            <div className="space-y-3">
+              <label className="block text-sm font-medium text-gray-700">Poprawna odpowiedź</label>
+              <p className="text-xs text-gray-600">
+                Ten tekst zostanie użyty do walidacji. Zadbaj, by format odpowiedzi zgadzał się z instrukcją.
+              </p>
+              <textarea
+                value={openTile.content.correctAnswer ?? ''}
+                onChange={(e) => updateContent({ correctAnswer: e.target.value })}
+                className="w-full px-3 py-2 border border-gray-300 rounded-lg focus:ring-2 focus:ring-blue-500 focus:border-transparent text-sm"
+                rows={4}
+                placeholder="np. ['napis1', 'napis2', 'napis3']"
+              />
+
+              <div className="flex flex-wrap gap-3">
+                <button
+                  type="button"
+                  onClick={() => updateContent({ ignoreCase: !openTile.content.ignoreCase })}
+                  className={`inline-flex items-center gap-2 px-3 py-2 rounded-lg border text-sm font-medium transition ${
+                    openTile.content.ignoreCase
+                      ? 'border-blue-500 bg-blue-50 text-blue-600 shadow-sm'
+                      : 'border-gray-200 text-gray-700 hover:border-gray-300 hover:bg-gray-50'
+                  }`}
+                >
+                  {(openTile.content.ignoreCase ?? false)
+                    ? 'Ignoruj wielkość liter'
+                    : 'Rozróżniaj wielkość liter'}
+                </button>
+
+                <button
+                  type="button"
+                  onClick={() => updateContent({ ignoreWhitespace: !openTile.content.ignoreWhitespace })}
+                  className={`inline-flex items-center gap-2 px-3 py-2 rounded-lg border text-sm font-medium transition ${
+                    openTile.content.ignoreWhitespace
+                      ? 'border-blue-500 bg-blue-50 text-blue-600 shadow-sm'
+                      : 'border-gray-200 text-gray-700 hover:border-gray-300 hover:bg-gray-50'
+                  }`}
+                >
+                  {(openTile.content.ignoreWhitespace ?? false)
+                    ? 'Ignoruj białe znaki'
+                    : 'Uwzględniaj białe znaki'}
+                </button>
+              </div>
+            </div>
+            </div>
+        );
+      }
+        
+      case 'general': {
+        const generalTile = tile as GeneralTile;
+
+        const updateContent = (updates: Partial<GeneralTile['content']>) => {
+          onUpdateTile(tile.id, {
+            content: {
+              ...generalTile.content,
+              ...updates
+            },
+            updated_at: new Date().toISOString()
+          });
+        };
+
+        const handlePairChange = (pairId: string, field: 'left' | 'right', value: string) => {
+          const pairs = generalTile.content.pairs.map(pair =>
+            pair.id === pairId ? { ...pair, [field]: value } : pair
+          );
+          updateContent({ pairs });
+        };
+
+        const handleAddPair = () => {
+          const newPairId = `pair-${Date.now().toString(36)}-${Math.random().toString(36).slice(2, 6)}`;
+          const pairs = [
+            ...generalTile.content.pairs,
+            {
+              id: newPairId,
+              left: `Lewy element ${generalTile.content.pairs.length + 1}`,
+              right: `Prawy element ${generalTile.content.pairs.length + 1}`
+            }
+          ];
+          updateContent({ pairs });
+        };
+
+        const handleRemovePair = (pairId: string) => {
+          const pairs = generalTile.content.pairs.filter(pair => pair.id !== pairId);
+          updateContent({ pairs });
+        };
+
+        return (
+          <div className="space-y-6">
+            <div>
+              <label className="block text-sm font-medium text-gray-700 mb-3">Kolor akcentu</label>
+              <input
+                type="color"
+                value={generalTile.content.backgroundColor}
+                onChange={(e) => updateContent({ backgroundColor: e.target.value })}
+                className="w-full h-12 border border-gray-300 rounded-lg cursor-pointer"
+              />
+            </div>
+            
             <div className="space-y-4">
               <div className="flex items-center justify-between">
                 <h4 className="text-sm font-semibold text-gray-900">Pary do dopasowania</h4>
@@ -714,59 +764,11 @@
                           />
                         </div>
                       </div>
->>>>>>> 8462733a
                     </div>
                   ))}
                 </div>
               )}
             </div>
-<<<<<<< HEAD
-
-            <div className="space-y-3">
-              <label className="block text-sm font-medium text-gray-700">Poprawna odpowiedź</label>
-              <p className="text-xs text-gray-600">
-                Ten tekst zostanie użyty do walidacji. Zadbaj, by format odpowiedzi zgadzał się z instrukcją.
-              </p>
-              <textarea
-                value={openTile.content.correctAnswer ?? ''}
-                onChange={(e) => updateContent({ correctAnswer: e.target.value })}
-                className="w-full px-3 py-2 border border-gray-300 rounded-lg focus:ring-2 focus:ring-blue-500 focus:border-transparent text-sm"
-                rows={4}
-                placeholder="np. ['napis1', 'napis2', 'napis3']"
-              />
-
-              <div className="flex flex-wrap gap-3">
-                <button
-                  type="button"
-                  onClick={() => updateContent({ ignoreCase: !openTile.content.ignoreCase })}
-                  className={`inline-flex items-center gap-2 px-3 py-2 rounded-lg border text-sm font-medium transition ${
-                    openTile.content.ignoreCase
-                      ? 'border-blue-500 bg-blue-50 text-blue-600 shadow-sm'
-                      : 'border-gray-200 text-gray-700 hover:border-gray-300 hover:bg-gray-50'
-                  }`}
-                >
-                  {(openTile.content.ignoreCase ?? false)
-                    ? 'Ignoruj wielkość liter'
-                    : 'Rozróżniaj wielkość liter'}
-                </button>
-
-                <button
-                  type="button"
-                  onClick={() => updateContent({ ignoreWhitespace: !openTile.content.ignoreWhitespace })}
-                  className={`inline-flex items-center gap-2 px-3 py-2 rounded-lg border text-sm font-medium transition ${
-                    openTile.content.ignoreWhitespace
-                      ? 'border-blue-500 bg-blue-50 text-blue-600 shadow-sm'
-                      : 'border-gray-200 text-gray-700 hover:border-gray-300 hover:bg-gray-50'
-                  }`}
-                >
-                  {(openTile.content.ignoreWhitespace ?? false)
-                    ? 'Ignoruj białe znaki'
-                    : 'Uwzględniaj białe znaki'}
-                </button>
-              </div>
-            </div>
-=======
->>>>>>> 8462733a
           </div>
         );
       }
