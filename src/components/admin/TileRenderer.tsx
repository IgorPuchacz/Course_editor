--- conflicted
+++ resolved
@@ -1,16 +1,4 @@
 import React from 'react';
-<<<<<<< HEAD
-import type { Editor } from '@tiptap/react';
-import type { LessonTile, ImageTile } from '../../types/lessonEditor';
-import { TileFrame } from './tiles/TileFrame';
-import { BaseTileRendererProps } from './tiles/renderers/shared';
-import { TextTileRenderer } from './tiles/renderers/TextTileRenderer';
-import { ImageTileRenderer } from './tiles/renderers/ImageTileRenderer';
-import { ProgrammingTileRenderer } from './tiles/renderers/ProgrammingTileRenderer';
-import { QuizTileRenderer } from './tiles/renderers/QuizTileRenderer';
-import { SequencingTileRenderer } from './tiles/renderers/SequencingTileRenderer';
-import { MatchPairsTileRenderer } from './tiles/renderers/MatchPairsTileRenderer';
-=======
 import { Play, Code2 } from 'lucide-react';
 import { GridUtils } from '../../utils/gridUtils';
 import {
@@ -26,7 +14,6 @@
 import { QuizInteractive } from './QuizInteractive';
 import { RichTextEditor, createRichTextAdapter, RichTextEditorProps } from './common/RichTextEditor';
 import { TileFrame } from './tiles/TileFrame';
->>>>>>> 2120f653
 
 interface TileRendererProps {
   tile: LessonTile;
@@ -98,469 +85,9 @@
     onImageMouseDown,
   };
 
-<<<<<<< HEAD
   const handleDoubleClick =
     tile.type === 'sequencing' || tile.type === 'matchPairs' ? undefined : onDoubleClick;
-=======
-  const renderTileContent = () => {
-    let contentToRender: JSX.Element;
 
-    switch (tile.type) {
-
-      case 'text':
-        {
-          const textTile = tile as TextTile;
-
-          // If this text tile is being edited, use Tiptap editor
-          if (isEditingText && isSelected) {
-            const adapter = createRichTextAdapter({
-              source: textTile.content,
-              fields: {
-                text: 'text',
-                richText: 'richText',
-                fontFamily: 'fontFamily',
-                fontSize: 'fontSize',
-                verticalAlign: 'verticalAlign'
-              },
-              defaults: {
-                backgroundColor: textTile.content.backgroundColor,
-                showBorder: textTile.content.showBorder
-              }
-            });
-
-            contentToRender = (
-              <RichTextEditor
-                content={adapter.content}
-                onChange={(updatedContent) => {
-                  onUpdateTile(tile.id, {
-                    content: adapter.applyChanges(updatedContent)
-                  });
-                }}
-                onFinish={onFinishTextEditing}
-                onEditorReady={onEditorReady}
-                textColor={defaultTextColor}
-              />
-            );
-          } else {
-            // Normal text tile display
-            contentToRender = (
-              <>
-                <div
-                  className="w-full h-full p-3 overflow-hidden tile-text-content"
-                  style={{
-                    fontSize: `${textTile.content.fontSize}px`,
-                    fontFamily: textTile.content.fontFamily,
-                    color: defaultTextColor,
-                    display: 'flex',
-                    flexDirection: 'column',
-                    justifyContent: textTile.content.verticalAlign === 'center' ? 'center' :
-                                   textTile.content.verticalAlign === 'bottom' ? 'flex-end' : 'flex-start'
-                  }}
-                >
-                  <div
-                    className="break-words rich-text-content tile-formatted-text w-full"
-                    style={{
-                      minHeight: '1em',
-                      outline: 'none'
-                    }}
-                    dangerouslySetInnerHTML={{
-                      __html: textTile.content.richText || `<p style="margin: 0;">${textTile.content.text || 'Kliknij dwukrotnie, aby edytować'}</p>`
-                    }}
-                  />
-                </div>
-              </>
-            );
-          }
-          break;
-        }
-
-      case 'image':
-        {
-          const imageTile = tile as ImageTile;
-          const imagePosition = imageTile.content.position || { x: 0, y: 0 };
-          const imageScale = imageTile.content.scale || 1;
-
-          console.log('Rendering image tile:', imageTile.id, 'position:', imagePosition, 'scale:', imageScale, 'updated_at:', imageTile.updated_at);
-
-          contentToRender = (
-            <div className="w-full h-full overflow-hidden relative">
-              <div
-                className="w-full h-full relative overflow-hidden"
-                style={{ cursor: isSelected && isImageEditing ? 'grab' : 'default' }}
-              >
-                <img
-                  src={imageTile.content.url}
-                  alt={imageTile.content.alt}
-                  className={`absolute select-none ${
-                    isSelected && isImageEditing ? 'cursor-grab active:cursor-grabbing' : ''
-                  }`}
-                  style={{
-                    left: imagePosition.x,
-                    top: imagePosition.y,
-                    transform: `scale(${imageScale})`,
-                    transformOrigin: '0 0',
-                    maxWidth: 'none',
-                    maxHeight: 'none',
-                    cursor: isSelected && isImageEditing ? (isDraggingImage ? 'grabbing' : 'grab') : 'default'
-                  }}
-                  onMouseDown={isSelected && isImageEditing ? (e) => {
-                    console.log('🖱️ Image onMouseDown triggered in TileRenderer');
-                    handleImageDragStart(e, imageTile);
-                  } : undefined}
-                  onWheel={isSelected && isImageEditing ? (e) => {
-                    handleImageWheel(e, imageTile);
-                  } : undefined}
-                  draggable={false}
-                  onError={(e) => {
-                    console.error('Image failed to load:', imageTile.content.url.substring(0, 100));
-                    (e.target as HTMLImageElement).src = 'https://images.pexels.com/photos/3184291/pexels-photo-3184291.jpeg?auto=compress&cs=tinysrgb&w=400';
-                  }}
-                  onLoad={() => {
-                    console.log('Image loaded successfully');
-                  }}
-                />
-              </div>
-              {imageTile.content.caption && (
-                <div className="absolute bottom-0 left-0 right-0 bg-gradient-to-t from-black/70 to-transparent text-white text-xs p-3">
-                  {imageTile.content.caption}
-                </div>
-              )}
-            </div>
-          );
-          break;
-        }
-
-
-
-      case 'programming': {
-        const programmingTile = tile as ProgrammingTile;
-
-        const accentColor = programmingTile.content.backgroundColor || computedBackground;
-        const textColor = getReadableTextColor(accentColor);
-        const isDarkText = textColor === '#0f172a';
-        const mutedTextColor = isDarkText ? '#475569' : '#e2e8f0';
-        const panelBackground = surfaceColor(accentColor, textColor, 0.6, 0.4);
-        const panelBorderColor = surfaceColor(accentColor, textColor, 0.48, 0.55);
-        const chipBackground = surfaceColor(accentColor, textColor, 0.52, 0.48);
-        const statusDotColor = surfaceColor(accentColor, textColor, 0.35, 0.35);
-
-        const descriptionContainerStyle: React.CSSProperties = {
-          backgroundColor: panelBackground,
-          color: textColor,
-          border: `1px solid ${panelBorderColor}`
-        };
-
-        const codeContainerStyle: React.CSSProperties = {
-          borderColor: darkenColor(accentColor, isDarkText ? 0.35 : 0.55),
-          backgroundColor: darkenColor(accentColor, isDarkText ? 0.55 : 0.75),
-          color: '#f8fafc'
-        };
-
-        let codeDisplayContent = '';
-
-        if (programmingTile.content.startingCode) {
-          codeDisplayContent += programmingTile.content.startingCode + '\n\n';
-        }
-
-        codeDisplayContent += 'wpisz swój kod tutaj';
-
-        if (programmingTile.content.endingCode) {
-          codeDisplayContent += '\n\n' + programmingTile.content.endingCode;
-        }
-
-        const codeLines = codeDisplayContent.split('\n');
-
-        const renderDescriptionBlock = (content: React.ReactNode) => (
-          <TaskInstructionPanel
-            icon={<Code2 className="w-4 h-4" />}
-            label="Zadanie"
-            className="flex-shrink-0 max-h-[45%] overflow-hidden border transition-colors duration-300"
-            style={descriptionContainerStyle}
-            iconWrapperStyle={{ backgroundColor: chipBackground, color: textColor }}
-            labelStyle={{ color: mutedTextColor }}
-          >
-            {content}
-          </TaskInstructionPanel>
-        );
-
-        const renderCodePreview = () => (
-          <div className="flex-1 flex flex-col rounded-xl overflow-hidden border" style={codeContainerStyle}>
-            <div
-              className="flex items-center justify-between px-5 py-4 border-b"
-              style={{
-                borderColor: surfaceColor(accentColor, textColor, 0.42, 0.62),
-                backgroundColor: darkenColor(accentColor, isDarkText ? 0.45 : 0.7)
-              }}
-            >
-              <div className="flex items-center gap-3">
-                <div
-                  className="flex items-center justify-center w-10 h-10 rounded-xl"
-                  style={{
-                    backgroundColor: darkenColor(accentColor, isDarkText ? 0.3 : 0.55),
-                    color: '#f8fafc'
-                  }}
-                >
-                  <Play className="w-4 h-4 text-white" />
-                </div>
-                <div className="flex flex-col">
-                  <span className="text-sm font-semibold text-white">Python</span>
-                  <span className="text-xs" style={{ color: '#cbd5f5' }}>
-                    Tryb nauki
-                  </span>
-                </div>
-              </div>
-              <div className="flex items-center gap-3 text-xs" style={{ color: '#cbd5f5' }}>
-                <span className="flex items-center gap-1">
-                  <span
-                    className="w-2 h-2 rounded-full animate-pulse"
-                    style={{ backgroundColor: statusDotColor }}
-                  />
-                  Gotowy do uruchomienia
-                </span>
-              </div>
-            </div>
-
-            <div className="flex-1 font-mono text-[13px] leading-6 px-5 py-4 text-slate-100 overflow-auto">
-              {codeLines.map((line, index) => (
-                <div key={index} className="flex">
-                  <span className="w-8 pr-4 text-right text-slate-500 select-none">{index + 1}</span>
-                  <code className="flex-1 whitespace-pre">{line}</code>
-                </div>
-              ))}
-            </div>
-          </div>
-        );
-
-        if (isEditingText && isSelected) {
-          const adapter = createRichTextAdapter({
-            source: programmingTile.content,
-            fields: {
-              text: 'description',
-              richText: 'richDescription',
-              fontFamily: 'fontFamily',
-              fontSize: 'fontSize'
-            },
-            defaults: {
-              backgroundColor: programmingTile.content.backgroundColor,
-              showBorder: programmingTile.content.showBorder,
-              verticalAlign: 'top'
-            }
-          });
-
-          contentToRender = (
-            <div className="w-full h-full flex flex-col gap-5 p-5" style={{ color: textColor }}>
-              {renderDescriptionBlock(
-                <RichTextEditor
-                  textColor={textColor}
-                  content={adapter.content}
-                  onChange={(updatedContent) => {
-                    onUpdateTile(tile.id, {
-                      content: adapter.applyChanges(updatedContent)
-                    });
-                  }}
-                  onFinish={onFinishTextEditing}
-                  onEditorReady={onEditorReady}
-                />
-              )}
-
-              {renderCodePreview()}
-            </div>
-          );
-        } else {
-          contentToRender = (
-            <div className="w-full h-full flex flex-col gap-5 p-5" style={{ color: textColor }}>
-              {renderDescriptionBlock(
-                <div
-                  className="text-sm leading-relaxed"
-                  style={{
-                    fontFamily: programmingTile.content.fontFamily,
-                    fontSize: `${programmingTile.content.fontSize}px`
-                  }}
-                  dangerouslySetInnerHTML={{
-                    __html: programmingTile.content.richDescription || programmingTile.content.description
-                  }}
-                />
-              )}
-
-              {renderCodePreview()}
-            </div>
-          );
-        }
-        break;
-      }
-      case 'quiz': {
-        const quizTile = tile as QuizTile;
-        const questionTextColor = getReadableTextColor(
-          quizTile.content.backgroundColor || computedBackground
-        );
-
-        if (isEditingText && isSelected) {
-          const questionAdapter = createRichTextAdapter({
-            source: quizTile.content,
-            fields: {
-              text: 'question',
-              richText: 'richQuestion',
-              fontFamily: 'questionFontFamily',
-              fontSize: 'questionFontSize'
-            },
-            defaults: {
-              fontFamily: quizTile.content.questionFontFamily || 'Inter',
-              fontSize: quizTile.content.questionFontSize ?? 16,
-              verticalAlign: 'top',
-              backgroundColor: quizTile.content.backgroundColor || computedBackground,
-              showBorder: true
-            }
-          });
-
-          contentToRender = (
-            <QuizInteractive
-              tile={quizTile}
-              isPreview
-              instructionEditorProps={{
-                content: questionAdapter.content,
-                onChange: (updatedContent) => {
-                  onUpdateTile(tile.id, {
-                    content: questionAdapter.applyChanges(updatedContent)
-                  });
-                },
-                onFinish: onFinishTextEditing,
-                onEditorReady,
-                textColor: questionTextColor
-              }}
-            />
-          );
-        } else {
-          contentToRender = (
-            <QuizInteractive
-              tile={quizTile}
-              isTestingMode={isTestingMode}
-              onRequestTextEditing={onDoubleClick}
-            />
-          );
-        }
-        break;
-      }
-
-      case 'sequencing': {
-        const sequencingTile = tile as SequencingTile;
-        const accentColor = sequencingTile.content.backgroundColor || computedBackground;
-        const textColor = getReadableTextColor(accentColor);
-
-        const renderSequencingContent = (
-          instructionEditorProps?: RichTextEditorProps,
-          isPreviewMode = false
-        ) => (
-          <SequencingInteractive
-            tile={sequencingTile}
-            isTestingMode={isTestingMode}
-            instructionEditorProps={instructionEditorProps}
-            isPreview={isPreviewMode}
-            onRequestTextEditing={isPreviewMode ? undefined : onDoubleClick}
-          />
-        );
-
-        if (isEditingText && isSelected) {
-          const instructionAdapter = createRichTextAdapter({
-            source: sequencingTile.content,
-            fields: {
-              text: 'question',
-              richText: 'richQuestion',
-              fontFamily: 'fontFamily',
-              fontSize: 'fontSize',
-              verticalAlign: 'verticalAlign'
-            },
-            defaults: {
-              backgroundColor: sequencingTile.content.backgroundColor,
-              showBorder: sequencingTile.content.showBorder
-            }
-          });
-
-          contentToRender = renderSequencingContent(
-            {
-              content: instructionAdapter.content,
-              onChange: (updatedContent) => {
-                onUpdateTile(tile.id, {
-                  content: instructionAdapter.applyChanges(updatedContent)
-                });
-              },
-              onFinish: onFinishTextEditing,
-              onEditorReady,
-              textColor
-            },
-            true
-          );
-        } else {
-          contentToRender = renderSequencingContent();
-        }
-        break;
-      }
-
-      case 'matchPairs': {
-        const matchPairsTile = tile as MatchPairsTile;
-        const accentColor = matchPairsTile.content.backgroundColor || computedBackground;
-        const textColor = getReadableTextColor(accentColor);
-
-        const renderMatchPairs = (
-          instructionEditorProps?: RichTextEditorProps,
-          isPreviewMode = false
-        ) => (
-          <MatchPairsInteractive
-            tile={matchPairsTile}
-            isTestingMode={isTestingMode}
-            instructionEditorProps={instructionEditorProps}
-            isPreview={isPreviewMode}
-            onRequestTextEditing={isPreviewMode ? undefined : onDoubleClick}
-          />
-        );
-
-        if (isEditingText && isSelected) {
-          const instructionAdapter = createRichTextAdapter({
-            source: matchPairsTile.content,
-            fields: {
-              text: 'instruction',
-              richText: 'richInstruction'
-            },
-            defaults: {
-              fontFamily: 'Inter, system-ui, sans-serif',
-              fontSize: 16,
-              verticalAlign: 'top',
-              backgroundColor: matchPairsTile.content.backgroundColor,
-              showBorder: true
-            }
-          });
-
-          contentToRender = renderMatchPairs(
-            {
-              content: instructionAdapter.content,
-              onChange: (updatedContent) => {
-                onUpdateTile(tile.id, {
-                  content: instructionAdapter.applyChanges(updatedContent)
-                });
-              },
-              onFinish: onFinishTextEditing,
-              onEditorReady,
-              textColor
-            },
-            true
-          );
-        } else {
-          contentToRender = renderMatchPairs();
-        }
-        break;
-      }
-      default:
-        contentToRender = (
-          <div className="w-full h-full flex items-center justify-center">
-            <span className="text-gray-500 text-sm">Nieznany typ kafelka</span>
-          </div>
-        );
-        break;
-      }
-
-    return contentToRender;
-  };
-  const handleDoubleClick = tile.type === 'sequencing' || tile.type === 'matchPairs' ? undefined : onDoubleClick;
->>>>>>> 2120f653
 
   return (
     <TileFrame
