import React, { useState, useEffect } from 'react';
import {
  CheckCircle,
  XCircle,
  RotateCcw,
  Sparkles,
  Shuffle,
  ArrowLeftRight,
  GripVertical
} from 'lucide-react';
import { SequencingTile } from '../../types/lessonEditor';

interface SequencingInteractiveProps {
  tile: SequencingTile;
  isPreview?: boolean;
}

interface DraggedItem {
  id: string;
  text: string;
  originalIndex: number;
}

type DragSource = 'pool' | 'sequence';

interface DragState {
  id: string;
  source: DragSource;
  index?: number;
}

export const SequencingInteractive: React.FC<SequencingInteractiveProps> = ({
  tile,
  isPreview = false
}) => {
  const [availableItems, setAvailableItems] = useState<DraggedItem[]>([]);
  const [placedItems, setPlacedItems] = useState<(DraggedItem | null)[]>([]);
  const [isChecked, setIsChecked] = useState(false);
  const [isCorrect, setIsCorrect] = useState<boolean | null>(null);
  const [attempts, setAttempts] = useState(0);
  const [dragState, setDragState] = useState<DragState | null>(null);
  const [dragOverSlot, setDragOverSlot] = useState<number | null>(null);
  const [isPoolHighlighted, setIsPoolHighlighted] = useState(false);

  const canInteract = !isPreview;
  const sequenceComplete = placedItems.length > 0 && placedItems.every(item => item !== null);

  const cardBackground = tile.content.backgroundColor || 'rgba(2, 6, 23, 0.86)';
  const showBorder = tile.content.showBorder !== false;

  // Initialize with randomized order
  useEffect(() => {
    const shuffledItems = [...tile.content.items]
      .map((item, index) => ({
        id: item.id,
        text: item.text,
        originalIndex: index
      }))
      .sort(() => Math.random() - 0.5);

    setAvailableItems(shuffledItems);
    setPlacedItems(new Array(shuffledItems.length).fill(null));
    setIsChecked(false);
    setIsCorrect(null);
    setAttempts(0);
  }, [tile.content.items]);

  const resetCheckState = () => {
    if (isChecked) {
      setIsChecked(false);
      setIsCorrect(null);
    }
  };

  const handleDragStart = (e: React.DragEvent, itemId: string, source: DragSource, index?: number) => {
    if (!canInteract) return;

    setDragState({
      id: itemId,
      source,
      index
    });
    try {
      e.dataTransfer.setData('text/plain', itemId);
    } catch {
      // Some browsers may throw when setting data with unsupported formats; ignore.
    }
    e.dataTransfer.effectAllowed = 'move';
  };

  const handleSlotDragOver = (e: React.DragEvent, index: number) => {
    if (!canInteract) return;

    e.preventDefault();
    e.dataTransfer.dropEffect = 'move';
    setDragOverSlot(index);
  };

  const handleSlotDragLeave = () => {
    setDragOverSlot(null);
  };

  const handlePoolDragOver = (e: React.DragEvent) => {
    if (!canInteract || !dragState || dragState.source !== 'sequence') return;

    e.preventDefault();
    e.dataTransfer.dropEffect = 'move';
    setIsPoolHighlighted(true);
  };

  const handlePoolDragLeave = () => {
    setIsPoolHighlighted(false);
  };

  const handleDropToSlot = (e: React.DragEvent, targetIndex: number) => {
    if (!canInteract) return;

    e.preventDefault();
    setDragOverSlot(null);

    if (!dragState) return;

    if (dragState.source === 'pool') {
      const itemToPlace = availableItems.find(item => item.id === dragState.id);
      if (!itemToPlace) {
        setDragState(null);
        return;
      }

      const newPlaced = [...placedItems];
      const replacedItem = newPlaced[targetIndex];
      newPlaced[targetIndex] = itemToPlace;

      const newAvailable = availableItems.filter(item => item.id !== dragState.id);
      if (replacedItem) {
        newAvailable.push(replacedItem);
      }

      setPlacedItems(newPlaced);
      setAvailableItems(newAvailable);
      resetCheckState();
    } else if (dragState.source === 'sequence') {
      const originIndex = dragState.index ?? placedItems.findIndex(item => item?.id === dragState.id);
      if (originIndex === -1 || originIndex === targetIndex) {
        setDragState(null);
        return;
      }

      const newPlaced = [...placedItems];
      const movingItem = newPlaced[originIndex];
      if (!movingItem) {
        setDragState(null);
        return;
      }

      const targetItem = newPlaced[targetIndex];
      newPlaced[targetIndex] = movingItem;
      newPlaced[originIndex] = targetItem ?? null;

      setPlacedItems(newPlaced);
      resetCheckState();
    }

    setDragState(null);
  };

  const handleDropToPool = (e: React.DragEvent) => {
    if (!canInteract) return;

    e.preventDefault();
    setIsPoolHighlighted(false);

    if (!dragState || dragState.source !== 'sequence') {
      setDragState(null);
      return;
    }

    const originIndex = dragState.index ?? placedItems.findIndex(item => item?.id === dragState.id);
    if (originIndex === -1) {
      setDragState(null);
      return;
    }

    const newPlaced = [...placedItems];
    const itemToReturn = newPlaced[originIndex];
    if (!itemToReturn) {
      setDragState(null);
      return;
    }

    newPlaced[originIndex] = null;
    setPlacedItems(newPlaced);
    setAvailableItems(prev => [...prev, itemToReturn]);
    setDragState(null);
    resetCheckState();
  };

  const handleDragEnd = () => {
    setDragState(null);
    setDragOverSlot(null);
    setIsPoolHighlighted(false);
  };

  const checkSequence = () => {
    const isSequenceCorrect = placedItems.every((item, index) => {
      if (!item) return false;
      const originalItem = tile.content.items.find(original => original.id === item.id);
      return originalItem && originalItem.correctPosition === index;
    }) && placedItems.length === tile.content.items.length;

    setIsCorrect(isSequenceCorrect);
    setIsChecked(true);
    setAttempts(prev => prev + 1);
  };

  const resetSequence = () => {
    const shuffledItems = [...tile.content.items]
      .map((item, index) => ({
        id: item.id,
        text: item.text,
        originalIndex: index
      }))
      .sort(() => Math.random() - 0.5);

    setAvailableItems(shuffledItems);
    setPlacedItems(new Array(shuffledItems.length).fill(null));
    setIsChecked(false);
    setIsCorrect(null);
  };

  const getItemClasses = (itemId: string) => {
<<<<<<< HEAD
    let baseClasses = 'flex items-center gap-4 px-4 py-3 rounded-xl border border-slate-800/70 bg-slate-800/60 text-slate-100 shadow-sm shadow-slate-900/30 transition-transform duration-200 select-none cursor-grab active:cursor-grabbing';
=======
    let baseClasses = 'flex items-center gap-4 px-4 py-3 rounded-xl border border-slate-800/70 bg-slate-800/60 text-slate-100 shadow-sm shadow-slate-900/30 transition-transform duration-200 select-none';
>>>>>>> 03d39e20

    if (dragState?.id === itemId) {
      baseClasses += ' opacity-60 scale-[0.98]';
    }

    return baseClasses;
  };

  const getSlotClasses = (index: number, hasItem: boolean) => {
    let baseClasses = 'relative flex items-center gap-4 px-4 py-3 rounded-xl border-2 transition-all duration-200 min-h-[72px]';

    if (dragOverSlot === index) {
      baseClasses += ' border-emerald-400/70 bg-emerald-400/10 shadow-lg shadow-emerald-500/10';
    } else if (isChecked && isCorrect !== null) {
      const placedItem = placedItems[index];
      const originalItem = placedItem
        ? tile.content.items.find(item => item.id === placedItem.id)
        : null;
      const isInCorrectPosition = originalItem && originalItem.correctPosition === index;

      if (isInCorrectPosition) {
        baseClasses += ' border-emerald-400/60 bg-emerald-400/5';
      } else {
        baseClasses += ' border-rose-400/60 bg-rose-400/5';
      }
    } else if (hasItem) {
      baseClasses += ' border-slate-700/80 bg-slate-800/40';
    } else {
      baseClasses += ' border-dashed border-slate-700/80 bg-slate-900/30 hover:border-emerald-400/60 hover:bg-emerald-400/5';
    }

    return baseClasses;
  };

  return (
    <div className="w-full h-full">
<<<<<<< HEAD
      <div
        className={`w-full h-full rounded-3xl ${showBorder ? 'border border-slate-800/60' : ''} text-slate-100 shadow-2xl shadow-slate-950/40 flex flex-col gap-6 p-6 overflow-hidden`}
        style={{
          backgroundColor: cardBackground,
          backgroundImage: 'linear-gradient(160deg, rgba(15, 23, 42, 0.88), rgba(15, 23, 42, 0.82))'
        }}
      >
=======
      <div className="w-full h-full rounded-3xl border border-slate-800 bg-slate-950/80 text-slate-100 shadow-2xl shadow-slate-950/40 flex flex-col gap-6 p-6 overflow-hidden">
>>>>>>> 03d39e20
        {/* Question */}
        <div className="flex items-start justify-between gap-4">
          <div
            className="text-lg font-semibold leading-snug flex-1"
            style={{
              fontFamily: tile.content.fontFamily,
              fontSize: `${tile.content.fontSize}px`
            }}
            dangerouslySetInnerHTML={{
              __html: tile.content.richQuestion || tile.content.question
            }}
          />

          <div className="flex items-center gap-2 text-xs font-medium text-slate-400">
            <Sparkles className="w-4 h-4" />
            <span>Ćwiczenie sekwencyjne</span>
          </div>
        </div>

        {attempts > 0 && (
          <div className="text-xs uppercase tracking-[0.32em] text-slate-500">
            Próba #{attempts}
          </div>
        )}

        <div className="grid grid-cols-1 lg:grid-cols-2 gap-6 flex-1 min-h-0">
          {/* Available items */}
          <div
            className={`flex flex-col rounded-2xl border transition-all duration-200 ${
              isPoolHighlighted
                ? 'border-emerald-400/70 bg-emerald-400/10 shadow-lg shadow-emerald-500/10'
                : 'border-slate-800/70 bg-slate-900/40'
            }`}
            onDragOver={handlePoolDragOver}
            onDragLeave={handlePoolDragLeave}
            onDrop={handleDropToPool}
          >
            <div className="flex items-center justify-between px-5 py-4 border-b border-white/5">
              <div className="flex items-center gap-2 text-sm font-semibold text-slate-200">
                <Shuffle className="w-4 h-4" />
                <span>Pula elementów</span>
              </div>
            </div>

            <div className="flex-1 overflow-auto px-5 py-4 space-y-3">
              {availableItems.length === 0 ? (
                <div className="flex flex-col items-center justify-center gap-2 text-center text-sm text-slate-500 py-10">
                  <ArrowLeftRight className="w-5 h-5" />
                  <span>Przeciągnij elementy na prawą stronę</span>
                </div>
              ) : (
                availableItems.map((item) => (
                  <div
                    key={item.id}
                    draggable={canInteract}
                    onDragStart={(e) => handleDragStart(e, item.id, 'pool')}
                    onDragEnd={handleDragEnd}
                    className={getItemClasses(item.id)}
                  >
                    <div className="flex items-center gap-3">
                      <div className="flex h-8 w-8 items-center justify-center rounded-lg border border-white/5 bg-slate-900/70 text-slate-400">
                        <GripVertical className="h-4 w-4" />
                      </div>
                      <span className="text-sm font-medium text-slate-100">{item.text}</span>
                    </div>
                  </div>
                ))
              )}
            </div>
          </div>

          {/* Sequence area */}
          <div className="flex flex-col rounded-2xl border border-emerald-500/20 bg-emerald-500/5">
            <div className="flex items-center justify-between px-5 py-4 border-b border-emerald-500/20">
              <div className="flex items-center gap-2 text-sm font-semibold text-emerald-200">
                <CheckCircle className="w-4 h-4" />
                <span>Twoja sekwencja</span>
              </div>
              <span className="text-xs text-emerald-200/70">{placedItems.filter(Boolean).length} / {tile.content.items.length}</span>
            </div>

            <div className="flex-1 overflow-auto px-5 py-4 space-y-3">
              {placedItems.map((item, index) => (
                <div
                  key={index}
                  className={getSlotClasses(index, Boolean(item))}
                  onDragOver={(e) => handleSlotDragOver(e, index)}
                  onDragLeave={handleSlotDragLeave}
                  onDrop={(e) => handleDropToSlot(e, index)}
                >
                  <div className="flex items-center justify-center w-8 h-8 rounded-lg bg-emerald-500/20 text-emerald-200 text-sm font-semibold border border-emerald-500/30">
                    {index + 1}
                  </div>
                  {item ? (
                    <div
                      className={`flex-1 flex items-center justify-between gap-4 cursor-grab active:cursor-grabbing ${
                        dragState?.id === item.id ? 'opacity-60 scale-[0.98]' : ''
                      }`}
                      draggable={canInteract}
                      onDragStart={(e) => handleDragStart(e, item.id, 'sequence', index)}
                      onDragEnd={handleDragEnd}
                    >
<<<<<<< HEAD
                      <div className="flex items-center gap-3">
                        <div className="flex h-8 w-8 items-center justify-center rounded-lg border border-white/5 bg-slate-900/70 text-slate-400">
                          <GripVertical className="h-4 w-4" />
                        </div>
                        <span className="text-sm font-medium text-slate-100 text-left break-words">{item.text}</span>
                      </div>
=======
                      <span className="text-sm font-medium text-slate-100">{item.text}</span>
>>>>>>> 03d39e20
                    </div>
                  ) : (
                    <span className="flex-1 text-sm text-slate-500 italic">
                      Upuść element w tym miejscu
                    </span>
                  )}

                  {isChecked && isCorrect !== null && item && (
                    (() => {
                      const originalItem = tile.content.items.find(original => original.id === item.id);
                      const isInCorrectPosition = originalItem && originalItem.correctPosition === index;

                      return isInCorrectPosition ? (
                        <CheckCircle className="w-5 h-5 text-emerald-400" />
                      ) : (
                        <XCircle className="w-5 h-5 text-rose-400" />
                      );
                    })()
                  )}
                </div>
              ))}
            </div>
          </div>
        </div>

        {/* Feedback */}
        {isChecked && isCorrect !== null && (
          <div className={`rounded-2xl border px-6 py-4 flex items-center justify-between ${
            isCorrect
              ? 'border-emerald-400/40 bg-emerald-500/10 text-emerald-100'
              : 'border-rose-400/40 bg-rose-500/10 text-rose-100'
          }`}>
            <div className="flex items-center gap-3 text-sm font-medium">
              {isCorrect ? (
                <CheckCircle className="w-5 h-5 text-emerald-300" />
              ) : (
                <XCircle className="w-5 h-5 text-rose-300" />
              )}
              <span>
                {isCorrect ? tile.content.correctFeedback : tile.content.incorrectFeedback}
              </span>
            </div>

            {!isCorrect && (
              <div className="text-xs text-slate-200/70">
                Spróbuj ponownie, przenosząc elementy.
              </div>
            )}
          </div>
        )}

        {/* Action Buttons */}
        {!isPreview && (
          <div className="flex flex-wrap items-center justify-between gap-4">
            <div className="flex items-center gap-3">
              <button
                onClick={checkSequence}
                disabled={!sequenceComplete || (isChecked && isCorrect)}
                className="px-6 py-2 rounded-xl bg-emerald-500 text-slate-950 font-semibold shadow-lg shadow-emerald-500/30 transition-transform duration-200 disabled:opacity-40 disabled:cursor-not-allowed hover:-translate-y-0.5"
              >
                {isChecked && isCorrect ? 'Sekwencja sprawdzona' : 'Sprawdź kolejność'}
              </button>

              {(isChecked && !isCorrect) && (
                <button
                  onClick={resetSequence}
                  className="px-4 py-2 rounded-xl bg-slate-800 text-slate-100 font-medium border border-slate-700/80 hover:bg-slate-700 transition-colors flex items-center gap-2"
                >
                  <RotateCcw className="w-4 h-4" />
                  <span>Wymieszaj ponownie</span>
                </button>
              )}
            </div>
          </div>
        )}
      </div>
    </div>
);
};<|MERGE_RESOLUTION|>--- conflicted
+++ resolved
@@ -229,11 +229,7 @@
   };
 
   const getItemClasses = (itemId: string) => {
-<<<<<<< HEAD
     let baseClasses = 'flex items-center gap-4 px-4 py-3 rounded-xl border border-slate-800/70 bg-slate-800/60 text-slate-100 shadow-sm shadow-slate-900/30 transition-transform duration-200 select-none cursor-grab active:cursor-grabbing';
-=======
-    let baseClasses = 'flex items-center gap-4 px-4 py-3 rounded-xl border border-slate-800/70 bg-slate-800/60 text-slate-100 shadow-sm shadow-slate-900/30 transition-transform duration-200 select-none';
->>>>>>> 03d39e20
 
     if (dragState?.id === itemId) {
       baseClasses += ' opacity-60 scale-[0.98]';
@@ -270,7 +266,6 @@
 
   return (
     <div className="w-full h-full">
-<<<<<<< HEAD
       <div
         className={`w-full h-full rounded-3xl ${showBorder ? 'border border-slate-800/60' : ''} text-slate-100 shadow-2xl shadow-slate-950/40 flex flex-col gap-6 p-6 overflow-hidden`}
         style={{
@@ -278,9 +273,6 @@
           backgroundImage: 'linear-gradient(160deg, rgba(15, 23, 42, 0.88), rgba(15, 23, 42, 0.82))'
         }}
       >
-=======
-      <div className="w-full h-full rounded-3xl border border-slate-800 bg-slate-950/80 text-slate-100 shadow-2xl shadow-slate-950/40 flex flex-col gap-6 p-6 overflow-hidden">
->>>>>>> 03d39e20
         {/* Question */}
         <div className="flex items-start justify-between gap-4">
           <div
@@ -383,16 +375,12 @@
                       onDragStart={(e) => handleDragStart(e, item.id, 'sequence', index)}
                       onDragEnd={handleDragEnd}
                     >
-<<<<<<< HEAD
                       <div className="flex items-center gap-3">
                         <div className="flex h-8 w-8 items-center justify-center rounded-lg border border-white/5 bg-slate-900/70 text-slate-400">
                           <GripVertical className="h-4 w-4" />
                         </div>
                         <span className="text-sm font-medium text-slate-100 text-left break-words">{item.text}</span>
                       </div>
-=======
-                      <span className="text-sm font-medium text-slate-100">{item.text}</span>
->>>>>>> 03d39e20
                     </div>
                   ) : (
                     <span className="flex-1 text-sm text-slate-500 italic">
