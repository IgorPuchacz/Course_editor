--- conflicted
+++ resolved
@@ -25,11 +25,8 @@
     | 'programming'
     | 'sequencing'
     | 'blanks'
-<<<<<<< HEAD
-    | 'open';
-=======
+    | 'open'
     | 'general';
->>>>>>> 8462733a
   position: Position;
   size: Size;
   gridPosition: GridPosition;
@@ -159,13 +156,8 @@
   };
 }
 
-<<<<<<< HEAD
 export interface OpenTile extends LessonTile {
   type: 'open';
-=======
-export interface GeneralTile extends LessonTile {
-  type: 'general';
->>>>>>> 8462733a
   content: {
     instruction: string;
     richInstruction?: string;
@@ -173,7 +165,6 @@
     fontSize: number;
     verticalAlign: 'top' | 'center' | 'bottom';
     backgroundColor: string;
-<<<<<<< HEAD
     showBorder: boolean;
     expectedFormat: string;
     correctAnswer: string;
@@ -184,12 +175,23 @@
       name: string;
       description?: string;
       url?: string;
-=======
+        }>;
+  };
+}
+  
+export interface GeneralTile extends LessonTile {
+  type: 'general';
+  content: {
+    instruction: string;
+    richInstruction?: string;
+    fontFamily: string;
+    fontSize: number;
+    verticalAlign: 'top' | 'center' | 'bottom';
+    backgroundColor: string;
     pairs: Array<{
       id: string;
       left: string;
       right: string;
->>>>>>> 8462733a
     }>;
   };
 }
