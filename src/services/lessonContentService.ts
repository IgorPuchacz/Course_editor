import {
  LessonContent,
  LessonTile,
  TextTile,
  ProgrammingTile,
  SequencingTile,
  BlanksTile,
<<<<<<< HEAD
  OpenTile,
=======
  GeneralTile,
>>>>>>> 8462733a
  CanvasSettings,
  GridPosition
} from '../types/lessonEditor';
import { GridUtils } from '../utils/gridUtils';
import { logger } from '../utils/logger';

const DEFAULT_CANVAS_SETTINGS: CanvasSettings = {
  width: GridUtils.GRID_COLUMNS,
  height: 6,
  gridSize: GridUtils.GRID_CELL_SIZE,
  snapToGrid: true
};

export class LessonContentService {
  /**
   * Get lesson content by lesson ID
   */
  static async getLessonContent(lessonId: string): Promise<LessonContent | null> {
    try {
      // Simulate API call - replace with actual Supabase call
      const mockContent: LessonContent = {
        id: `content-${lessonId}`,
        lesson_id: lessonId,
        tiles: [],
        canvas_settings: { ...DEFAULT_CANVAS_SETTINGS },
        total_pages: 1,
        created_at: new Date().toISOString(),
        updated_at: new Date().toISOString()
      };

      return mockContent;
    } catch (error) {
      logger.error('Failed to load lesson content:', error);
      return null;
    }
  }

  /**
   * Save lesson content
   */
  static async saveLessonContent(content: LessonContent): Promise<void> {
    try {
      const totalPages = Math.max(
        content.total_pages || 1,
        ...content.tiles.map(tile => tile.page ?? 1)
      );

      let maxHeight = 6;
      for (let page = 1; page <= totalPages; page++) {
        const pageTiles = content.tiles.filter(tile => (tile.page ?? 1) === page);
        maxHeight = Math.max(maxHeight, GridUtils.calculateCanvasHeight(pageTiles));
      }

      content.total_pages = totalPages;
      content.canvas_settings.height = maxHeight;
      content.updated_at = new Date().toISOString();

      // Simulate API call - replace with actual Supabase call
      logger.info('Saving lesson content:', content);
      
      // Here you would make the actual API call to save to Supabase
      // await supabase.from('lesson_content').upsert(content);
    } catch (error) {
      logger.error('Failed to save lesson content:', error);
      throw error;
    }
  }

  /**
   * Create a new text tile
   */
  static createTextTile(position: { x: number; y: number }, page = 1): TextTile {
    const base = this.initializeTileBase('text', position, page, { colSpan: 2, rowSpan: 1 });

    return {
      ...base,
      content: {
        text: 'Nowy tekst',
        richText: '<p style="margin: 0;">Nowy tekst</p>',
        fontFamily: 'Inter, system-ui, sans-serif',
        fontSize: 16,
        verticalAlign: 'top',
        backgroundColor: '#ffffff',
        showBorder: true,
      }
    };
  }

  /**
   * Create a new image tile
   */
  static createImageTile(position: { x: number; y: number }, page = 1): LessonTile {
    const base = this.initializeTileBase('image', position, page, { colSpan: 2, rowSpan: 2 });

    return {
      ...base,
      content: {
        url: 'https://images.pexels.com/photos/3184291/pexels-photo-3184291.jpeg?auto=compress&cs=tinysrgb&w=400',
        alt: 'Przykładowy obraz',
        caption: 'Opis obrazu',
        position: { x: 0, y: 0 },
        scale: 1,
        objectFit: 'contain'
      }
    };
  }

  /**
   * Create a new visualization tile
   */
  static createVisualizationTile(position: { x: number; y: number }, page = 1): LessonTile {
    const base = this.initializeTileBase('visualization', position, page, { colSpan: 3, rowSpan: 3 });

    return {
      ...base,
      content: {
        title: 'Nowa wizualizacja',
        contentType: 'chart',
        chartType: 'bar',
        data: {
          labels: ['A', 'B', 'C', 'D'],
          values: [10, 20, 15, 25]
        },
        videoUrl: '',
        videoLoop: true
      }
    };
  }

  /**
   * Create a new quiz tile
   */
  static createQuizTile(position: { x: number; y: number }, page = 1): LessonTile {
    const base = this.initializeTileBase('quiz', position, page, { colSpan: 4, rowSpan: 3 });

    return {
      ...base,
      content: {
        question: 'Przykładowe pytanie?',
        richQuestion: '<p>Przykładowe pytanie?</p>',
        answers: [
          { text: 'Odpowiedź A', isCorrect: false },
          { text: 'Odpowiedź B', isCorrect: true },
          { text: 'Odpowiedź C', isCorrect: false }
        ],
        multipleCorrect: false,
        backgroundColor: '#D4D4D4',
        showBorder: true,
        questionFontFamily: 'Inter',
        questionFontSize: 18
      }
    };
  }

  /**
   * Create a new programming task tile
   */
  static createProgrammingTile(position: { x: number; y: number }, page = 1): ProgrammingTile {
    const base = this.initializeTileBase('programming', position, page, { colSpan: 4, rowSpan: 3 });

    return {
      ...base,
      content: {
        description: 'Opis zadania programistycznego',
        richDescription: '<p style="margin: 0;">Opis zadania programistycznego</p>',
        fontFamily: 'Inter, system-ui, sans-serif',
        fontSize: 16,
        backgroundColor: '#D4D4D4',
        showBorder: true,
        code: 'Wpisz swój kod tutaj',
        language: 'python',
        startingCode: '',
        endingCode: ''
      }
    };
  }

  /**
   * Create a new sequencing tile
   */
  static createSequencingTile(position: { x: number; y: number }, page = 1): SequencingTile {
    const base = this.initializeTileBase('sequencing', position, page, { colSpan: 4, rowSpan: 5 });

    return {
      ...base,
      content: {
        question: 'Ułóż elementy w prawidłowej kolejności',
        richQuestion: '<p style="margin: 0;">Ułóż elementy w prawidłowej kolejności</p>',
        fontFamily: 'Inter, system-ui, sans-serif',
        fontSize: 16,
        verticalAlign: 'top',
        backgroundColor: '#D4D4D4',
        showBorder: true,
        items: [
          { id: 'item-1', text: 'Pierwszy element', correctPosition: 0 },
          { id: 'item-2', text: 'Drugi element', correctPosition: 1 },
          { id: 'item-3', text: 'Trzeci element', correctPosition: 2 }
        ],
        correctFeedback: 'Świetnie! Prawidłowa kolejność.',
        incorrectFeedback: 'Spróbuj ponownie. Sprawdź kolejność elementów.'
      }
    };
  }

  /**
   * Create a new general matching tile
   */
  static createGeneralTile(position: { x: number; y: number }, page = 1): GeneralTile {
    const base = this.initializeTileBase('general', position, page, { colSpan: 4, rowSpan: 4 });

    return {
      ...base,
      content: {
        instruction: 'Dopasuj pasujące do siebie elementy z obu kolumn.',
        richInstruction:
          '<p style="margin: 0;">Dopasuj pasujące do siebie elementy z obu kolumn.</p>',
        fontFamily: 'Inter, system-ui, sans-serif',
        fontSize: 16,
        verticalAlign: 'top',
        backgroundColor: '#d4d4d4',
        pairs: [
          { id: 'pair-1', left: 'Element A', right: 'Odpowiednik A' },
          { id: 'pair-2', left: 'Element B', right: 'Odpowiednik B' },
          { id: 'pair-3', left: 'Element C', right: 'Odpowiednik C' }
        ]
      }
    };
  }

  /**
   * Create a new match pairs (fill-in-the-blanks) tile
   */
  static createBlanksTile(position: { x: number; y: number }, page = 1): BlanksTile {
    const base = this.initializeTileBase('blanks', position, page, { colSpan: 5, rowSpan: 4 });

    return {
      ...base,
      content: {
        instruction: 'Przeciągnij właściwe wyrażenia do luk w tekście.',
        richInstruction: '<p style="margin: 0;">Przeciągnij właściwe wyrażenia do luk w tekście.</p>',
        textTemplate: 'Stolicą Polski jest {{Warszawa}}. Narodowym symbolem jest {{biało-czerwona flaga}}.',
        backgroundColor: '#d4d4d4',
        blanks: [
          { id: 'blank-warszawa-1', correctOptionId: 'auto-warszawa-1' },
          { id: 'blank-bialo-czerwona-flaga-2', correctOptionId: 'auto-bialo-czerwona-flaga-2' }
        ],
        options: [
          { id: 'auto-warszawa-1', text: 'Warszawa', isAuto: true },
          { id: 'auto-bialo-czerwona-flaga-2', text: 'biało-czerwona flaga', isAuto: true },
          { id: 'distractor-wisla', text: 'Wisła', isAuto: false }
        ]
      }
    };
  }

  /**
   * Create a new open answer tile
   */
  static createOpenTile(position: { x: number; y: number }, page = 1): OpenTile {
    const base = this.initializeTileBase('open', position, page, { colSpan: 4, rowSpan: 4 });

    return {
      ...base,
      content: {
        instruction: 'Odpowiedz na pytanie w formacie opisanym poniżej.',
        richInstruction: '<p style="margin: 0;">Odpowiedz na pytanie w formacie opisanym poniżej.</p>',
        fontFamily: 'Inter, system-ui, sans-serif',
        fontSize: 16,
        verticalAlign: 'top',
        backgroundColor: '#d4d4d4',
        showBorder: true,
        expectedFormat: "['napis1', 'napis2', 'napis3']",
        correctAnswer: "['napis1', 'napis2', 'napis3']",
        ignoreCase: true,
        ignoreWhitespace: true,
        attachments: [
          {
            id: 'attachment-instrukcja',
            name: 'instrukcja.pdf',
            description: 'Zawiera szczegółowe wymagania do zadania.'
          }
        ]
      }
    };
  }

  private static initializeTileBase<TType extends LessonTile['type']>(
    type: TType,
    position: { x: number; y: number },
    page: number,
    spans: Pick<GridPosition, 'colSpan' | 'rowSpan'>
  ): Omit<Extract<LessonTile, { type: TType }>, 'content'> {
    const id = `tile-${Date.now()}-${Math.random().toString(36).substr(2, 9)}`;
    const now = new Date().toISOString();

    const gridPos = GridUtils.pixelToGrid(position, DEFAULT_CANVAS_SETTINGS);
    gridPos.colSpan = spans.colSpan;
    gridPos.rowSpan = spans.rowSpan;

    const pixelPos = GridUtils.gridToPixel(gridPos, DEFAULT_CANVAS_SETTINGS);
    const pixelSize = GridUtils.gridSizeToPixel(gridPos, DEFAULT_CANVAS_SETTINGS);

    return {
      id,
      type,
      position: pixelPos,
      size: pixelSize,
      gridPosition: gridPos,
      page,
      created_at: now,
      updated_at: now,
      z_index: 1
    } as Omit<Extract<LessonTile, { type: TType }>, 'content'>;
  }
}<|MERGE_RESOLUTION|>--- conflicted
+++ resolved
@@ -5,11 +5,8 @@
   ProgrammingTile,
   SequencingTile,
   BlanksTile,
-<<<<<<< HEAD
   OpenTile,
-=======
   GeneralTile,
->>>>>>> 8462733a
   CanvasSettings,
   GridPosition
 } from '../types/lessonEditor';
