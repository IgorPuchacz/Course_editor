import React from 'react';
import { Code2, Play } from 'lucide-react';
import { ProgrammingTile } from 'tiles-core';
<<<<<<< HEAD
import { TileChrome, ProgrammingTileView } from 'ui-primitives';
import { TaskInstructionPanel } from 'tiles-core/ui';
=======
import { TaskInstructionPanel } from 'ui-primitives';
>>>>>>> 0fec3f4e
import { RichTextEditor, createRichTextAdapter } from '../../components/RichTextEditor';
import { BaseTileRendererProps, darkenColor, getReadableTextColor, surfaceColor } from '../../components/shared';

export const ProgrammingTileRenderer: React.FC<BaseTileRendererProps<ProgrammingTile>> = ({
  tile,
  isSelected,
  isEditingText,
  onUpdateTile,
  onFinishTextEditing,
  onEditorReady,
  backgroundColor,
  showBorder,
}) => {
  const programmingTile = tile;

  const accentColor = programmingTile.content.backgroundColor || backgroundColor;
  const textColor = getReadableTextColor(accentColor);
  const isDarkText = textColor === '#0f172a';
  const mutedTextColor = isDarkText ? '#475569' : '#e2e8f0';
  const panelBackground = surfaceColor(accentColor, textColor, 0.6, 0.4);
  const panelBorderColor = surfaceColor(accentColor, textColor, 0.48, 0.55);
  const chipBackground = surfaceColor(accentColor, textColor, 0.52, 0.48);
  const statusDotColor = surfaceColor(accentColor, textColor, 0.35, 0.35);

  const descriptionContainerStyle: React.CSSProperties = {
    backgroundColor: panelBackground,
    color: textColor,
    border: `1px solid ${panelBorderColor}`,
  };

  const codeContainerStyle: React.CSSProperties = {
    borderColor: darkenColor(accentColor, isDarkText ? 0.35 : 0.55),
    backgroundColor: darkenColor(accentColor, isDarkText ? 0.55 : 0.75),
    color: '#f8fafc',
  };

  const buildCodePreview = () => {
    let codeDisplayContent = '';

    if (programmingTile.content.startingCode) {
      codeDisplayContent += programmingTile.content.startingCode + '\n\n';
    }

    codeDisplayContent += 'wpisz swój kod tutaj';

    if (programmingTile.content.endingCode) {
      codeDisplayContent += '\n\n' + programmingTile.content.endingCode;
    }

    return codeDisplayContent.split('\n');
  };

  const renderDescriptionBlock = (content: React.ReactNode) => (
    <TaskInstructionPanel
      icon={<Code2 className="w-4 h-4" />}
      label="Zadanie"
      className="flex-shrink-0 max-h-[45%] overflow-hidden border transition-colors duration-300"
      style={descriptionContainerStyle}
      iconWrapperStyle={{ backgroundColor: chipBackground, color: textColor }}
      labelStyle={{ color: mutedTextColor }}
    >
      {content}
    </TaskInstructionPanel>
  );

  const renderCodePreview = () => {
    const codeLines = buildCodePreview();

    return (
      <div className="flex-1 flex flex-col rounded-xl overflow-hidden border" style={codeContainerStyle}>
        <div
          className="flex items-center justify-between px-5 py-4 border-b"
          style={{
            borderColor: surfaceColor(accentColor, textColor, 0.42, 0.62),
            backgroundColor: darkenColor(accentColor, isDarkText ? 0.45 : 0.7),
          }}
        >
          <div className="flex items-center gap-3">
            <div
              className="flex items-center justify-center w-10 h-10 rounded-xl"
              style={{
                backgroundColor: darkenColor(accentColor, isDarkText ? 0.3 : 0.55),
                color: '#f8fafc',
              }}
            >
              <Play className="w-4 h-4 text-white" />
            </div>
            <div className="flex flex-col">
              <span className="text-sm font-semibold text-white">Python</span>
              <span className="text-xs" style={{ color: '#cbd5f5' }}>
                Tryb nauki
              </span>
            </div>
          </div>
          <div className="flex items-center gap-3 text-xs" style={{ color: '#cbd5f5' }}>
            <span className="flex items-center gap-1">
              <span
                className="w-2 h-2 rounded-full animate-pulse"
                style={{ backgroundColor: statusDotColor }}
              />
              Gotowy do uruchomienia
            </span>
          </div>
        </div>

        <div className="flex-1 font-mono text-[13px] leading-6 px-5 py-4 text-slate-100 overflow-auto">
          {codeLines.map((line, index) => (
            <div key={index} className="flex">
              <span className="w-8 pr-4 text-right text-slate-500 select-none">{index + 1}</span>
              <code className="flex-1 whitespace-pre">{line}</code>
            </div>
          ))}
        </div>
      </div>
    );
  };

  if (isEditingText && isSelected) {
    const adapter = createRichTextAdapter({
      source: programmingTile.content,
      fields: {
        text: 'description',
        richText: 'richDescription',
        fontFamily: 'fontFamily',
        fontSize: 'fontSize',
      },
      defaults: {
        backgroundColor: programmingTile.content.backgroundColor,
        showBorder: programmingTile.content.showBorder,
        verticalAlign: 'top',
      },
    });

    return (
      <TileChrome
        backgroundColor={backgroundColor}
        showBorder={showBorder}
        padding="1.5rem"
        contentClassName="flex flex-col gap-5"
        contentStyle={{ color: textColor }}
      >
        {renderDescriptionBlock(
          <RichTextEditor
            textColor={textColor}
            content={adapter.content}
            onChange={(updatedContent) => {
              onUpdateTile(tile.id, {
                content: adapter.applyChanges(updatedContent),
              });
            }}
            onFinish={onFinishTextEditing}
            onEditorReady={onEditorReady}
          />
        )}

        {renderCodePreview()}
      </TileChrome>
    );
  }

  return <ProgrammingTileView tile={programmingTile} />;
};<|MERGE_RESOLUTION|>--- conflicted
+++ resolved
@@ -1,12 +1,7 @@
 import React from 'react';
 import { Code2, Play } from 'lucide-react';
 import { ProgrammingTile } from 'tiles-core';
-<<<<<<< HEAD
-import { TileChrome, ProgrammingTileView } from 'ui-primitives';
-import { TaskInstructionPanel } from 'tiles-core/ui';
-=======
-import { TaskInstructionPanel } from 'ui-primitives';
->>>>>>> 0fec3f4e
+import { TileChrome, ProgrammingTileView, TaskInstructionPanel} from 'ui-primitives';
 import { RichTextEditor, createRichTextAdapter } from '../../components/RichTextEditor';
 import { BaseTileRendererProps, darkenColor, getReadableTextColor, surfaceColor } from '../../components/shared';
 
